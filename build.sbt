--- conflicted
+++ resolved
@@ -6,11 +6,7 @@
 import scala.xml.Elem
 import scala.xml.transform.{RewriteRule, RuleTransformer}
 
-<<<<<<< HEAD
-val catsVersion = "0.7.2"
-=======
 val catsVersion = "0.8.0"
->>>>>>> 0c4601a3
 val scalazVersion = "7.2.6"
 
 lazy val doNotPublishArtifact = Seq(
@@ -248,11 +244,7 @@
 
 lazy val testSettings = Seq(
   testFrameworks := Seq(new TestFramework("minitest.runner.Framework")),
-<<<<<<< HEAD
-  libraryDependencies += "io.monix" %%% "minitest-laws" % "0.25" % "test"
-=======
   libraryDependencies += "io.monix" %%% "minitest-laws" % "0.26" % "test"
->>>>>>> 0c4601a3
 )
 
 lazy val scalaJSSettings = Seq(
@@ -372,12 +364,7 @@
     testFrameworks := Seq(new TestFramework("minitest.runner.Framework")),
     libraryDependencies ++= Seq(
       "org.typelevel" %%% "cats-core" % catsVersion,
-<<<<<<< HEAD
-      "org.typelevel" %%% "cats-laws" % catsVersion % "test",
-      "io.monix" %%% "minitest-laws" % "0.21" % "test"
-=======
       "org.typelevel" %%% "cats-laws" % catsVersion % "test"
->>>>>>> 0c4601a3
     ))
 
 lazy val catsJVM = project.in(file("monix-cats/jvm"))
