--- conflicted
+++ resolved
@@ -696,11 +696,7 @@
     *        asynchronously
     */
   def fork[A](fa: Observable[A]): Observable[A] =
-<<<<<<< HEAD
-    new builders.ExecuteWithForkObservable(fa)
-=======
     fa.executeWithFork
->>>>>>> 0c4601a3
 
   /** Mirrors the given source [[Observable]], but upon subscription ensure
     * that evaluation forks into a separate (logical) thread,
@@ -718,9 +714,6 @@
     * @param scheduler is the scheduler to use for evaluation
     */
   def fork[A](fa: Observable[A], scheduler: Scheduler): Observable[A] =
-<<<<<<< HEAD
-    new builders.ExecuteWithForkObservable(fa)
-=======
     fa.executeOn(scheduler)
 
   /** Keeps calling `f` and concatenating the resulting observables
@@ -744,7 +737,6 @@
     */
   def tailRecM[A, B](a: A)(f: (A) => Observable[Either[A, B]]): Observable[B] =
     new builders.TailRecMObservable[A,B](a, f)
->>>>>>> 0c4601a3
 
   /** Given a subscribe function, lifts it into an [[Observable]].
     *
@@ -1445,12 +1437,8 @@
   class TypeClassInstances extends Suspendable.Instance[Observable]
     with Memoizable.Instance[Observable] with MonadError.Instance[Observable,Throwable]
     with MonadFilter.Instance[Observable] with MonoidK.Instance[Observable]
-<<<<<<< HEAD
-    with Cobind.Instance[Observable] {
-=======
     with Cobind.Instance[Observable]
     with MonadRec.Instance[Observable] {
->>>>>>> 0c4601a3
 
     override def pure[A](a: A): Observable[A] = Observable.now(a)
     override def suspend[A](fa: => Observable[A]): Observable[A] = Observable.defer(fa)
