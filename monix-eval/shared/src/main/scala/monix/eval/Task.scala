/*
 * Copyright (c) 2014-2016 by its authors. Some rights reserved.
 * See the project homepage at: https://monix.io
 *
 * Licensed under the Apache License, Version 2.0 (the "License");
 * you may not use this file except in compliance with the License.
 * You may obtain a copy of the License at
 *
 *     http://www.apache.org/licenses/LICENSE-2.0
 *
 * Unless required by applicable law or agreed to in writing, software
 * distributed under the License is distributed on an "AS IS" BASIS,
 * WITHOUT WARRANTIES OR CONDITIONS OF ANY KIND, either express or implied.
 * See the License for the specific language governing permissions and
 * limitations under the License.
 */

package monix.eval

import monix.eval.Coeval.{Attempt, Error, Now}
import monix.eval.internal._
import monix.execution.atomic.Atomic
import monix.execution.cancelables.StackedCancelable
import monix.execution.internal.Platform
import monix.execution.misc.ThreadLocal
import monix.execution.schedulers.ExecutionModel
import monix.execution.{Cancelable, CancelableFuture, Scheduler}
import monix.types._

import scala.annotation.tailrec
import scala.collection.generic.CanBuildFrom
import scala.collection.mutable
import scala.concurrent.duration.FiniteDuration
import scala.concurrent.{Future, Promise, TimeoutException}
import scala.util.control.NonFatal
import scala.util.{Failure, Success, Try}

/** `Task` represents a specification for a possibly lazy or
  * asynchronous computation, which when executed will produce an `A`
  * as a result, along with possible side-effects.
  *
  * Compared with `Future` from Scala's standard library, `Task` does
  * not represent a running computation or a value detached from time,
  * as `Task` does not execute anything when working with its builders
  * or operators and it does not submit any work into any thread-pool,
  * the execution eventually taking place only after `runAsync` is
  * called and not before that.
  *
  * Note that `Task` is conservative in how it spawns logical threads.
  * Transformations like `map` and `flatMap` for example will default
  * to being executed on the logical thread on which the asynchronous
  * computation was started. But one shouldn't make assumptions about
  * how things will end up executed, as ultimately it is the
  * implementation's job to decide on the best execution model. All
  * you are guaranteed is asynchronous execution after executing
  * `runAsync`.
  *
  * @define runAsyncDesc Triggers the asynchronous execution.
  *
  *         Without invoking `runAsync` on a `Task`, nothing
  *         gets evaluated, as a `Task` has lazy behavior.
  */
sealed abstract class Task[+A] extends Serializable { self =>
  import monix.eval.Task._

  /** $runAsyncDesc
    *
    * @param cb is a callback that will be invoked upon completion.
    *
    * @param s is an injected [[monix.execution.Scheduler Scheduler]]
    *        that gets used whenever asynchronous boundaries are needed
    *        when evaluating the task
    *
    * @return a [[monix.execution.Cancelable Cancelable]] that can
    *         be used to cancel a running task
    */
  def runAsync(cb: Callback[A])(implicit s: Scheduler): Cancelable = {
    val conn = StackedCancelable()
    val context = Context(s, conn, startFrameRef(), defaultOptions)
    Task.unsafeStartNow[A](this, context, Callback.safe(cb))
    conn
  }

  /** $runAsyncDesc
    *
    * @param f is a callback that will be invoked upon completion.
    *
    * @param s is an injected [[monix.execution.Scheduler Scheduler]]
    *        that gets used whenever asynchronous boundaries are needed
    *        when evaluating the task
    *
    * @return a [[monix.execution.Cancelable Cancelable]] that can
    *         be used to cancel a running task
    */
  def runAsync(f: Try[A] => Unit)(implicit s: Scheduler): Cancelable =
    runAsync(new Callback[A] {
      def onSuccess(value: A): Unit = f(Success(value))
      def onError(ex: Throwable): Unit = f(Failure(ex))
    })

  /** $runAsyncDesc
    *
    * @param s is an injected [[monix.execution.Scheduler Scheduler]]
    *        that gets used whenever asynchronous boundaries are needed
    *        when evaluating the task
    *
    * @return a [[monix.execution.CancelableFuture CancelableFuture]]
    *         that can be used to extract the result or to cancel
    *         a running task.
    */
  def runAsync(implicit s: Scheduler): CancelableFuture[A] = {
    val context = Context(s, StackedCancelable(), startFrameRef(), defaultOptions)
    Task.startTrampolineForFuture(this, context, Nil)
  }

  /** Transforms a [[Task]] into a [[Coeval]] that tries to execute the
    * source synchronously, returning either `Right(value)` in case a
    * value is available immediately, or `Left(future)` in case we
    * have an asynchronous boundary.
    */
  def coeval(implicit s: Scheduler): Coeval[Either[CancelableFuture[A], A]] =
    Coeval.eval {
      val f = this.runAsync(s)
      f.value match {
        case None => Left(f)
        case Some(Success(a)) => Right(a)
        case Some(Failure(ex)) => throw ex
      }
    }

  /** Creates a new Task by applying a function to the successful result
    * of the source Task, and returns a task equivalent to the result
    * of the function.
    */
  def flatMap[B](f: A => Task[B]): Task[B] =
    self match {
      case Delay(coeval) =>
        Suspend(() => try f(coeval.value) catch { case NonFatal(ex) => raiseError(ex) })
      case Suspend(thunk) =>
        BindSuspend(thunk, f)
      case ref: MemoizeSuspend[_] =>
        val task = ref.asInstanceOf[MemoizeSuspend[A]]
        BindSuspend(() => task, f)
      case BindSuspend(thunk, g) =>
        Suspend(() => BindSuspend(thunk, g andThen (_ flatMap f)))
      case Async(onFinish) =>
        BindAsync(onFinish, f)
      case BindAsync(listen, g) =>
        Suspend(() => BindAsync(listen, g andThen (_ flatMap f)))
    }

  /** Given a source Task that emits another Task, this function
    * flattens the result, returning a Task equivalent to the emitted
    * Task by the source.
    */
  def flatten[B](implicit ev: A <:< Task[B]): Task[B] =
    flatMap(a => a)

  /** Returns a task that waits for the specified `timespan` before
    * executing and mirroring the result of the source.
    */
  def delayExecution(timespan: FiniteDuration): Task[A] =
    TaskDelayExecution(self, timespan)

  /** Returns a task that waits for the specified `trigger` to succeed
    * before mirroring the result of the source.
    *
    * If the `trigger` ends in error, then the resulting task will
    * also end in error.
    */
  def delayExecutionWith(trigger: Task[Any]): Task[A] =
    TaskDelayExecutionWith(self, trigger)

  /** Returns a task that executes the source immediately on `runAsync`,
    * but before emitting the `onSuccess` result for the specified
    * duration.
    *
    * Note that if an error happens, then it is streamed immediately
    * with no delay.
    */
  def delayResult(timespan: FiniteDuration): Task[A] =
    TaskDelayResult(self, timespan)

  /** Returns a task that executes the source immediately on `runAsync`,
    * but before emitting the `onSuccess` result for the specified
    * duration.
    *
    * Note that if an error happens, then it is streamed immediately
    * with no delay.
    */
  def delayResultBySelector[B](selector: A => Task[B]): Task[A] =
    TaskDelayResultBySelector(self, selector)

  /** Mirrors the given source `Task`, but upon execution ensure that
    * evaluation forks into a separate (logical) thread spawned by the
    * given `scheduler`.
    *
    * The given [[monix.execution.Scheduler Scheduler]] will be used
    * for execution of the [[Task]], effectively overriding the
    * `Scheduler` that's passed in `runAsync`. Thus you can execute a
    * whole `Task` on a separate thread-pool, useful for example in
    * case of doing I/O.
    *
    * NOTE: the logic one cares about won't necessarily end up
    * executed on the given scheduler, or for transformations that
    * happen from here on. It all depends on what overrides or
    * asynchronous boundaries happen. But this function guarantees
    * that the this `Task` run-loop begins executing on the given
    * scheduler.
    *
    * Alias for
    * [[Task.fork[A](fa:monix\.eval\.Task[A],scheduler* Task.fork(fa,scheduler)]].
    *
    * @param s is the scheduler to use for execution
    */
  def executeOn(s: Scheduler): Task[A] =
    Task.fork(this, s)

  /** Mirrors the given source `Task`, but upon execution ensure
    * that evaluation forks into a separate (logical) thread.
    *
    * The [[monix.execution.Scheduler Scheduler]] used will be
    * the one that is used to start the run-loop in `runAsync`.
    *
    * Alias for [[Task.fork[A](fa:monix\.eval\.Task[A])* Task.fork(fa)]].
    */
  def executeWithFork: Task[A] =
    Task.fork(this)

  /** Returns a new task that will execute the source with a different
    * [[monix.execution.schedulers.ExecutionModel ExecutionModel]].
    *
    * This allows fine-tuning the options injected by the scheduler
    * locally. Example:
    *
    * {{{
    *   import monix.execution.schedulers.ExecutionModel.AlwaysAsyncExecution
    *   task.executeWithModel(AlwaysAsyncExecution)
    * }}}
    *
    * @param em is the
    *        [[monix.execution.schedulers.ExecutionModel ExecutionModel]]
    *        with which the source will get evaluated on `runAsync`
    */
  def executeWithModel(em: ExecutionModel): Task[A] =
    TaskExecuteWithModel(self, em)

  /** Returns a new task that will execute the source with a different
    * set of [[Task.Options Options]].
    *
    * This allows fine-tuning the default options. Example:
    *
    * {{{
    *   task.executeWithOptions(_.enableAutoCancelableRunLoops)
    * }}}
    *
    * @param f is a function that takes the source's current set of
    *        [[Task.Options options]] and returns a modified set of
    *        options that will be used to execute the source
    *        upon `runAsync`
    */
  def executeWithOptions(f: Options => Options): Task[A] =
    TaskExecuteWithOptions(self, f)

  /** Introduces an asynchronous boundary at the current stage in the
    * asynchronous processing pipeline.
    *
    * Consider the following example:
    *
    * {{{
    *   import monix.execution.Scheduler
    *   val io = Scheduler.io()
    *
    *   val source = Task(1).executeOn(io).map(_ + 1)
    * }}}
    *
    * That task is being forced to execute on the `io` scheduler,
    * including the `map` transformation that follows after
    * `executeOn`. But what if we want to jump with the execution
    * run-loop on the default scheduler for the following
    * transformations?
    *
    * Then we can do:
    *
    * {{{
    *   source.asyncBoundary.map(_ + 2)
    * }}}
    *
    * In this sample, whatever gets evaluated by the `source` will
    * happen on the `io` scheduler, however the `asyncBoundary` call
    * will make all subsequent operations to happen on the default
    * scheduler.
    */
  def asyncBoundary: Task[A] =
    self.flatMap(r => Task.forkedUnit.map(_ => r))

  /** Introduces an asynchronous boundary at the current stage in the
    * asynchronous processing pipeline, making processing to jump on
    * the given [[monix.execution.Scheduler Scheduler]] (until the
    * next async boundary).
    *
    * Consider the following example:
    * {{{
    *   import monix.execution.Scheduler
    *   val io = Scheduler.io()
    *
    *   val source = Task(1).executeOn(io).map(_ + 1)
    * }}}
    *
    * That task is being forced to execute on the `io` scheduler,
    * including the `map` transformation that follows after
    * `executeOn`. But what if we want to jump with the execution
    * run-loop on another scheduler for the following transformations?
    *
    * Then we can do:
    * {{{
    *   import monix.execution.Scheduler.global
    *
    *   source.asyncBoundary(global).map(_ + 2)
    * }}}
    *
    * In this sample, whatever gets evaluated by the `source` will
    * happen on the `io` scheduler, however the `asyncBoundary` call
    * will make all subsequent operations to happen on the specified
    * `global` scheduler.
    *
    * @param s is the scheduler triggering the asynchronous boundary
    */
  def asyncBoundary(s: Scheduler): Task[A] =
    self.flatMap(r => Task.forkedUnit.executeOn(s).map(_ => r))

  /** Returns a failed projection of this task.
    *
    * The failed projection is a future holding a value of type
    * `Throwable`, emitting a value which is the throwable of the
    * original task in case the original task fails, otherwise if the
    * source succeeds, then it fails with a `NoSuchElementException`.
    */
  def failed: Task[Throwable] =
    materializeAttempt.flatMap {
      case Error(ex) => now(ex)
      case Now(_) => raiseError(new NoSuchElementException("failed"))
    }

  /** Returns a new task that upon evaluation will execute the given
    * function for the generated element, transforming the source into
    * a `Task[Unit]`.
    *
    * Similar in spirit with normal [[foreach]], but lazy, as
    * obviously nothing gets executed at this point.
    */
  def foreachL(f: A => Unit): Task[Unit] =
    self.map { a => f(a); () }

  /** Triggers the evaluation of the source, executing the given
    * function for the generated element.
    *
    * The application of this function has strict behavior, as the
    * task is immediately executed.
    */
  def foreach(f: A => Unit)(implicit s: Scheduler): CancelableFuture[Unit] =
    foreachL(f).runAsync(s)

  /** Returns a new Task that applies the mapping function to the
    * element emitted by the source.
    */
  def map[B](f: A => B): Task[B] =
    flatMap(a => try now(f(a)) catch { case NonFatal(ex) => raiseError(ex) })

  /** Returns a new `Task` in which `f` is scheduled to be run on
    * completion.  This would typically be used to release any
    * resources acquired by this `Task`.
    *
    * The returned `Task` completes when both the source and the task
    * returned by `f` complete.
<<<<<<< HEAD
    *
    * NOTE: The given function is only called when the task is
    * complete.  However the function does not get called if the task
    * gets canceled.  Cancellation is a process that's concurrent with
    * the execution of a task and hence needs special handling.
    *
=======
    *
    * NOTE: The given function is only called when the task is
    * complete.  However the function does not get called if the task
    * gets canceled.  Cancellation is a process that's concurrent with
    * the execution of a task and hence needs special handling.
    *
>>>>>>> 0c4601a3
    * See [[doOnCancel]] for specifying a callback to call on
    * canceling a task.
    */
  def doOnFinish(f: Option[Throwable] => Task[Unit]): Task[A] =
    materializeAttempt.flatMap {
      case Now(value) =>
        f(None).map(_ => value)
      case Error(ex) =>
        f(Some(ex)).flatMap(_ => raiseError(ex))
    }

  /** Returns a new `Task` that will mirror the source, but that will
    * execute the given `callback` if the task gets canceled before
    * completion.
    *
    * This only works for premature cancellation. See [[doOnFinish]]
    * for triggering callbacks when the source finishes.
    *
    * @param callback is the callback to execute if the task gets
    *        canceled prematurely
    */
  def doOnCancel(callback: Task[Unit]): Task[A] =
    TaskDoOnCancel(self, callback)

  /** Creates a new [[Task]] that will expose any triggered error from
    * the source.
    */
  def materialize: Task[Try[A]] =
    materializeAttempt.map(_.asScala)

  /** Creates a new [[Task]] that will expose any triggered error from
    * the source.
    */
  def materializeAttempt: Task[Attempt[A]] = {
    self match {
      case Delay(coeval) =>
        Suspend(() => Delay(coeval.materializeAttempt))

      case Suspend(thunk) =>
        Suspend(() => try {
          thunk().materializeAttempt
        } catch { case NonFatal(ex) =>
          now(Error(ex))
        })

      case ref: MemoizeSuspend[_] =>
        val task = ref.asInstanceOf[MemoizeSuspend[A]]
        Async[Attempt[A]] { (ctx, cb) =>
          import ctx.{scheduler => s}
          // Light asynchronous boundary
          Task.unsafeStartTrampolined[A](task, ctx, new Callback[A] {
            def onSuccess(value: A): Unit = cb.asyncOnSuccess(Now(value))(s)
            def onError(ex: Throwable): Unit = cb.asyncOnSuccess(Error(ex))(s)
          })
        }

      case BindSuspend(thunk, g) =>
        BindSuspend[Attempt[Any], Attempt[A]](
          () => Suspend(() =>
            try thunk().materializeAttempt catch {
              case NonFatal(ex) => now(Error(ex))
            }),
          result => result match {
            case Now(any) =>
              try {
                g.asInstanceOf[Any => Task[A]](any)
                  .materializeAttempt
              } catch {
                case NonFatal(ex) =>
                  now(Error(ex))
              }
            case Error(ex) =>
              now(Error(ex))
          })

      case Async(onFinish) =>
        Async { (context, cb) =>
          import context.{scheduler => s}
<<<<<<< HEAD
          s.executeTrampolined(onFinish(context, new Callback[A] {
=======
          s.executeTrampolined(() => onFinish(context, new Callback[A] {
>>>>>>> 0c4601a3
            def onSuccess(value: A): Unit = cb.asyncOnSuccess(Now(value))(s)
            def onError(ex: Throwable): Unit = cb.asyncOnSuccess(Error(ex))(s)
          }))
        }

      case BindAsync(onFinish, g) =>
        BindAsync[Attempt[Any], Attempt[A]](
          (context, cb) => {
            import context.{scheduler => s}
<<<<<<< HEAD
            s.executeTrampolined(onFinish(context, new Callback[Any] {
=======
            s.executeTrampolined(() => onFinish(context, new Callback[Any] {
>>>>>>> 0c4601a3
              def onSuccess(value: Any): Unit = cb.asyncOnSuccess(Now(value))(s)
              def onError(ex: Throwable): Unit = cb.asyncOnSuccess(Error(ex))(s)
            }))
          },
          result => result match {
            case Now(any) =>
              try {
                g.asInstanceOf[Any => Task[A]](any)
                  .materializeAttempt
              }
              catch {
                case NonFatal(ex) =>
                  now(Error(ex))
              }
            case Error(ex) =>
              now(Error(ex))
          })
    }
  }

  /** Dematerializes the source's result from a `Try`. */
  def dematerialize[B](implicit ev: A <:< Try[B]): Task[B] =
    self.asInstanceOf[Task[Try[B]]].flatMap(fromTry)

  /** Dematerializes the source's result from an `Attempt`. */
  def dematerializeAttempt[B](implicit ev: A <:< Attempt[B]): Task[B] =
    self.asInstanceOf[Task[Attempt[B]]].flatMap(Delay.apply)

  /** Creates a new task that will try recovering from an error by
    * matching it with another task using the given partial function.
    *
    * See [[onErrorHandleWith]] for the version that takes a total function.
    */
  def onErrorRecoverWith[B >: A](pf: PartialFunction[Throwable, Task[B]]): Task[B] =
    onErrorHandleWith(ex => pf.applyOrElse(ex, raiseError))

  /** Creates a new task that will handle any matching throwable that
    * this task might emit by executing another task.
    *
    * See [[onErrorRecoverWith]] for the version that takes a partial function.
    */
  def onErrorHandleWith[B >: A](f: Throwable => Task[B]): Task[B] =
    self.materializeAttempt.flatMap {
      case now @ Now(_) => Delay(now)
      case Error(ex) => try f(ex) catch { case NonFatal(err) => raiseError(err) }
    }

  /** Creates a new task that in case of error will fallback to the
    * given backup task.
    */
  def onErrorFallbackTo[B >: A](that: Task[B]): Task[B] =
    onErrorHandleWith(ex => that)

  /** Given a predicate function, keep retrying the
    * task until the function returns true.
    */
  def restartUntil(p: (A) => Boolean): Task[A] =
    self.flatMap(a => if (p(a)) now(a) else self.restartUntil(p))

  /** Creates a new task that in case of error will retry executing the
    * source again and again, until it succeeds.
    *
    * In case of continuous failure the total number of executions
    * will be `maxRetries + 1`.
    */
  def onErrorRestart(maxRetries: Long): Task[A] =
    self.onErrorHandleWith(ex =>
      if (maxRetries > 0) self.onErrorRestart(maxRetries-1)
      else raiseError(ex))

  /** Creates a new task that in case of error will retry executing the
    * source again and again, until it succeeds.
    *
    * In case of continuous failure the total number of executions
    * will be `maxRetries + 1`.
    */
  def onErrorRestartIf(p: Throwable => Boolean): Task[A] =
    self.onErrorHandleWith(ex => if (p(ex)) self.onErrorRestartIf(p) else raiseError(ex))

  /** Creates a new task that will handle any matching throwable that
    * this task might emit.
    *
    * See [[onErrorRecover]] for the version that takes a partial function.
    */
  def onErrorHandle[U >: A](f: Throwable => U): Task[U] =
    onErrorHandleWith(ex => try now(f(ex)) catch { case NonFatal(err) => raiseError(err) })

  /** Creates a new task that on error will try to map the error
    * to another value using the provided partial function.
    *
    * See [[onErrorHandle]] for the version that takes a total function.
    */
  def onErrorRecover[U >: A](pf: PartialFunction[Throwable, U]): Task[U] =
    onErrorRecoverWith(pf.andThen(now))

  /** Memoizes the result on the computation and reuses it on subsequent
    * invocations of `runAsync`.
    */
  def memoize: Task[A] =
    self match {
      case Delay(value) => Delay(value.memoize)
      case memoized: MemoizeSuspend[_] => self
      case other => new MemoizeSuspend[A](() => other)
    }

  /** Converts a [[Task]] to an `org.reactivestreams.Publisher` that
    * emits a single item on success, or just the error on failure.
    *
    * See [[http://www.reactive-streams.org/ reactive-streams.org]] for the
    * Reactive Streams specification.
    */
  def toReactivePublisher[B >: A](implicit s: Scheduler): org.reactivestreams.Publisher[B] =
    TaskToReactivePublisher[B](self)(s)

  /** Returns a Task that mirrors the source Task but that triggers a
    * `TimeoutException` in case the given duration passes without the
    * task emitting any item.
    */
  def timeout(after: FiniteDuration): Task[A] =
    timeoutTo(after, raiseError(new TimeoutException(s"Task timed-out after $after of inactivity")))

  /** Returns a Task that mirrors the source Task but switches to the
    * given backup Task in case the given duration passes without the
    * source emitting any item.
    */
  def timeoutTo[B >: A](after: FiniteDuration, backup: Task[B]): Task[B] =
    Task.chooseFirstOf(self, backup.delayExecution(after)).map {
      case Left(((a, futureB))) =>
        futureB.cancel()
        a
      case Right((futureA, b)) =>
        futureA.cancel()
        b
    }

  /** Zips the values of `this` and `that` task, and creates a new task
    * that will emit the tuple of their results.
    */
  def zip[B](that: Task[B]): Task[(A, B)] =
    Task.mapBoth(this, that)((a,b) => (a,b))

  /** Zips the values of `this` and `that` and applies the given
    * mapping function on their results.
    */
  def zipMap[B,C](that: Task[B])(f: (A,B) => C): Task[C] =
    Task.mapBoth(this, that)(f)
}

object Task extends TaskInstances {
  /** Returns a new task that, when executed, will emit the result of
    * the given function, executed asynchronously.
    *
    * @param f is the callback to execute asynchronously
    */
  def apply[A](f: => A): Task[A] =
    fork(eval(f))

  /** Returns a `Task` that on execution is always successful, emitting
    * the given strict value.
    */
  def now[A](a: A): Task[A] =
    Delay(Coeval.Now(a))

  /** Lifts a value into the task context. Alias for [[now]]. */
  def pure[A](a: A): Task[A] = now(a)

  /** Returns a task that on execution is always finishing in error
    * emitting the specified exception.
    */
  def raiseError[A](ex: Throwable): Task[A] =
    Delay(Coeval.Error(ex))

  /** Promote a non-strict value representing a Task to a Task of the
    * same type.
    */
  def defer[A](fa: => Task[A]): Task[A] =
    Suspend(fa _)

  /** Alias for [[defer]]. */
  def suspend[A](fa: => Task[A]): Task[A] =
    Suspend(fa _)

  /** Promote a non-strict value to a Task that is memoized on the first
    * evaluation, the result being then available on subsequent evaluations.
    */
  def evalOnce[A](a: => A): Task[A] =
    Delay(Coeval.Once(a _))

  /** Promote a non-strict value to a Task, catching exceptions in the
    * process.
    *
    * Note that since `Task` is not memoized, this will recompute the
    * value each time the `Task` is executed.
    */
  def eval[A](a: => A): Task[A] =
    Delay(Coeval.Always(a _))

  /** Alias for [[coeval]]. */
  def delay[A](a: => A): Task[A] = eval(a)

  /** A [[Task]] instance that upon evaluation will never complete. */
  def never[A]: Task[A] = neverRef

  /** Builds a [[Task]] instance out of a Scala `Try`. */
  def fromTry[A](a: Try[A]): Task[A] =
    Delay(Coeval.fromTry(a))

  /** Keeps calling `f` until it returns a `Right` result.
    *
    * Based on Phil Freeman's
    * [[http://functorial.com/stack-safety-for-free/index.pdf Stack Safety for Free]].
    */
  def tailRecM[A,B](a: A)(f: A => Task[Either[A,B]]): Task[B] =
    Task.defer(f(a)).flatMap {
      case Left(continueA) => tailRecM(continueA)(f)
      case Right(b) => Task.now(b)
    }

  private[this] final val neverRef: Async[Nothing] =
    Async((_,_) => ())

  /** A `Task[Unit]` provided for convenience. */
  final val unit: Task[Unit] = Delay(Coeval.unit)

  /** Reusable task instance used in `Task#asyncBoundary` */
  private final val forkedUnit = Task.fork(Task.unit)

  /** Transforms a [[Coeval]] into a [[Task]]. */
  def coeval[A](a: Coeval[A]): Task[A] = Delay(a)

  /** Mirrors the given source `Task`, but upon execution ensure
    * that evaluation forks into a separate (logical) thread.
    *
    * The [[monix.execution.Scheduler Scheduler]] used will be
    * the one that is used to start the run-loop in `runAsync`.
    *
    * @param fa is the task that will get executed asynchronously
    */
  def fork[A](fa: Task[A]): Task[A] =
    Async { (context, cb) =>
      // Asynchronous boundary
<<<<<<< HEAD
      import context.implicitScheduler
=======
      implicit val s = context.scheduler
>>>>>>> 0c4601a3
      Task.unsafeStartAsync(fa, context, Callback.async(cb))
    }

  /** Mirrors the given source `Task`, but upon execution ensure
    * that evaluation forks into a separate (logical) thread.
    *
    * The given [[monix.execution.Scheduler Scheduler]]  will be
    * used for execution of the [[Task]], effectively overriding the
    * `Scheduler` that's passed in `runAsync`. Thus you can
    * execute a whole `Task` on a separate thread-pool, useful for
    * example in case of doing I/O.
    *
    * @param fa is the task that will get executed asynchronously
    * @param scheduler is the scheduler to use for execution
    */
  def fork[A](fa: Task[A], scheduler: Scheduler): Task[A] =
    Async { (context, cb) =>
      // Asynchronous boundary
      val newContext = context.copy(scheduler = scheduler)
      Task.unsafeStartAsync(fa, newContext, Callback.async(cb)(scheduler))
    }

  /** Create a `Task` from an asynchronous computation.
    *
    * Alias for [[create]].
    */
  def async[A](register: (Scheduler, Callback[A]) => Cancelable): Task[A] =
    create(register)

  /** Create a `Task` from an asynchronous computation, which takes the
    * form of a function with which we can register a callback.
    *
    * This can be used to translate from a callback-based API to a
    * straightforward monadic version.
    *
    * Contract:
    *
    *  - execution of the `register` callback is asynchronous,
    *    always forking a (logical) thread
    *  - execution of the `onSuccess` and `onError` callbacks, is also
    *    async, however they are executed on the current thread /
    *    call-stack if the scheduler is enhanced for execution of
    *    [[monix.execution.schedulers.TrampolinedRunnable trampolined runnables]]
    *
    * This asynchrony is needed because [[create]] is supposed to be
    * safe or otherwise, depending on the executed logic, one can end
    * up with a stack overflow exception. So this contract happens in
    * order to guarantee safety. In order to bypass this, one can use
    * [[unsafeCreate]], but that's more difficult and meant for people
    * knowing what they are doing.
    *
    * @param register is a function that will be called when this `Task`
    *        is executed, receiving a callback as a parameter, a
    *        callback that the user is supposed to call in order to
    *        signal the desired outcome of this `Task`.
    */
  def create[A](register: (Scheduler, Callback[A]) => Cancelable): Task[A] =
    TaskCreate(register)

  /** Constructs a lazy [[Task]] instance whose result
    * will be computed asynchronously.
    *
    * **WARNING:** Unsafe to use directly, only use if you know
    * what you're doing. For building `Task` instances safely
    * see [[create Task.create]].
    *
    * Rules of usage:
    *
    *  - the received `StackedCancelable` can be used to store
    *    cancelable references that will be executed upon cancel;
    *    every `push` must happen at the beginning, before any
    *    execution happens and `pop` must happen afterwards
    *    when the processing is finished, before signaling the
    *    result
    *  - the received `FrameRef` indicates the current frame
    *    index and must be reset on real asynchronous boundaries
    *    (which avoids doing extra async boundaries in batched
    *    execution mode)
    *  - before execution, an asynchronous boundary is recommended,
    *    to avoid stack overflow errors, but can happen using the
    *    scheduler's facilities for trampolined execution
    *  - on signaling the result (`onSuccess`, `onError`),
    *    another async boundary is necessary, but can also
    *    happen with the scheduler's facilities for trampolined
    *    execution (e.g. `asyncOnSuccess` and `asyncOnError`)
    *
    * **WARNING:** note that not only is this builder unsafe, but also
    * unstable, as the [[OnFinish]] callback type is exposing volatile
    * internal implementation details. This builder is meant to create
    * optimized asynchronous tasks, but for normal usage prefer
    * [[Task.create]].
    */
  def unsafeCreate[A](onFinish: OnFinish[A]): Task[A] =
    Async(onFinish)

  /** Converts the given Scala `Future` into a `Task`.
    *
    * NOTE: if you want to defer the creation of the future, use
    * in combination with [[defer]].
    */
  def fromFuture[A](f: Future[A]): Task[A] =
    TaskFromFuture(f)

  /** Creates a `Task` that upon execution will execute both given tasks
    * (possibly in parallel in case the tasks are asynchronous) and will
    * return the result of the task that manages to complete first,
    * along with a cancelable future of the other task.
    *
    * If the first task that completes
    */
  def chooseFirstOf[A,B](fa: Task[A], fb: Task[B]): Task[Either[(A, CancelableFuture[B]), (CancelableFuture[A], B)]] =
    TaskChooseFirstOf(fa, fb)

  /** Creates a `Task` that upon execution will return the result of the
    * first completed task in the given list and then cancel the rest.
    */
  def chooseFirstOfList[A](tasks: TraversableOnce[Task[A]]): Task[A] =
    TaskChooseFirstOfList(tasks)

  /** Given a `TraversableOnce` of tasks, transforms it to a task signaling
    * the collection, executing the tasks one by one and gathering their
    * results in the same collection.
    *
    * This operation will execute the tasks one by one, in order, which means that
    * both effects and results will be ordered. See [[gather]] and [[gatherUnordered]]
    * for unordered results or effects, and thus potential of running in parallel.
    *
    *  It's a simple version of [[traverse]].
    */
  def sequence[A, M[X] <: TraversableOnce[X]](in: M[Task[A]])
    (implicit cbf: CanBuildFrom[M[Task[A]], A, M[A]]): Task[M[A]] = {
    val init = eval(cbf(in))
    val r = in.foldLeft(init)((acc,elem) => acc.flatMap(lb => elem.map(e => lb += e)))
    r.map(_.result())
  }

  /** Given a `TraversableOnce[A]` and a function `A => Task[B]`, sequentially
   *  apply the function to each element of the collection and gather their
   *  results in the same collection.
   *
   *  It's a generalized version of [[sequence]].
   */
  def traverse[A, B, M[X] <: TraversableOnce[X]](in: M[A])(f: A => Task[B])
    (implicit cbf: CanBuildFrom[M[A], B, M[B]]): Task[M[B]] = {
    val init = eval(cbf(in))
    val r = in.foldLeft(init)((acc,elem) => acc.flatMap(lb => f(elem).map(e => lb += e)))
    r.map(_.result())
  }

  /** Nondeterministically gather results from the given collection of tasks,
    * returning a task that will signal the same type of collection of results
    * once all tasks are finished.
    *
    * This function is the nondeterministic analogue of `sequence` and should
    * behave identically to `sequence` so long as there is no interaction between
    * the effects being gathered. However, unlike `sequence`, which decides on
    * a total order of effects, the effects in a `gather` are unordered with
    * respect to each other.
    *
    * Although the effects are unordered, we ensure the order of results
    * matches the order of the input sequence. Also see [[gatherUnordered]]
    * for the more efficient alternative.
    */
  def gather[A, M[X] <: TraversableOnce[X]](in: M[Task[A]])
    (implicit cbf: CanBuildFrom[M[Task[A]], A, M[A]]): Task[M[A]] =
    TaskGather(in)(cbf)

  /** Nondeterministically gather results from the given collection of tasks,
    * without keeping the original ordering of results.
    *
    * If the tasks in the list are set to execute asynchronously, forking
    * logical threads, then the tasks will execute in parallel.
    *
    * This function is similar to [[gather]], but neither the effects nor the
    * results will be ordered. Useful when you don't need ordering because:
    *
    *  - it has non-blocking behavior (but not wait-free)
    *  - it can be more efficient (compared with [[gather]]), but not
    *    necessarily (if you care about performance, then test)
    *
    * @param in is a list of tasks to execute
    */
  def gatherUnordered[A](in: TraversableOnce[Task[A]]): Task[List[A]] =
    TaskGatherUnordered(in)

  /** Apply a mapping functions to the results of two tasks, nondeterministically
    * ordering their effects.
    *
    * If the two tasks are synchronous, they'll get executed one
    * after the other, with the result being available asynchronously.
    * If the two tasks are asynchronous, they'll get scheduled for execution
    * at the same time and in a multi-threading environment they'll execute
    * in parallel and have their results synchronized.
    */
  def mapBoth[A1,A2,R](fa1: Task[A1], fa2: Task[A2])(f: (A1,A2) => R): Task[R] =
    TaskMapBoth(fa1, fa2)(f)

  /** Gathers the results from a sequence of tasks into a single list.
    * The effects are not ordered, but the results are.
    */
  def zipList[A](sources: Task[A]*): Task[List[A]] = {
    val init = eval(mutable.ListBuffer.empty[A])
    val r = sources.foldLeft(init)((acc,elem) => Task.mapBoth(acc,elem)(_ += _))
    r.map(_.toList)
  }

  /** Pairs two [[Task]] instances. */
  def zip2[A1,A2,R](fa1: Task[A1], fa2: Task[A2]): Task[(A1,A2)] =
    Task.mapBoth(fa1, fa2)((_,_))

  /** Pairs two [[Task]] instances, creating a new instance that will apply
    * the given mapping function to the resulting pair. */
  def zipMap2[A1,A2,R](fa1: Task[A1], fa2: Task[A2])(f: (A1,A2) => R): Task[R] =
    Task.mapBoth(fa1, fa2)(f)

  /** Pairs three [[Task]] instances. */
  def zip3[A1,A2,A3](fa1: Task[A1], fa2: Task[A2], fa3: Task[A3]): Task[(A1,A2,A3)] =
    zipMap3(fa1,fa2,fa3)((a1,a2,a3) => (a1,a2,a3))
  /** Pairs four [[Task]] instances. */
  def zip4[A1,A2,A3,A4](fa1: Task[A1], fa2: Task[A2], fa3: Task[A3], fa4: Task[A4]): Task[(A1,A2,A3,A4)] =
    zipMap4(fa1,fa2,fa3,fa4)((a1,a2,a3,a4) => (a1,a2,a3,a4))
  /** Pairs five [[Task]] instances. */
  def zip5[A1,A2,A3,A4,A5](fa1: Task[A1], fa2: Task[A2], fa3: Task[A3], fa4: Task[A4], fa5: Task[A5]): Task[(A1,A2,A3,A4,A5)] =
    zipMap5(fa1,fa2,fa3,fa4,fa5)((a1,a2,a3,a4,a5) => (a1,a2,a3,a4,a5))
  /** Pairs six [[Task]] instances. */
  def zip6[A1,A2,A3,A4,A5,A6](fa1: Task[A1], fa2: Task[A2], fa3: Task[A3], fa4: Task[A4], fa5: Task[A5], fa6: Task[A6]): Task[(A1,A2,A3,A4,A5,A6)] =
    zipMap6(fa1,fa2,fa3,fa4,fa5,fa6)((a1,a2,a3,a4,a5,a6) => (a1,a2,a3,a4,a5,a6))

  /** Pairs three [[Task]] instances,
    * applying the given mapping function to the result.
    */
  def zipMap3[A1,A2,A3,R](fa1: Task[A1], fa2: Task[A2], fa3: Task[A3])(f: (A1,A2,A3) => R): Task[R] = {
    val fa12 = zip2(fa1, fa2)
    zipMap2(fa12, fa3) { case ((a1,a2), a3) => f(a1,a2,a3) }
  }

  /** Pairs four [[Task]] instances,
    * applying the given mapping function to the result.
    */
  def zipMap4[A1,A2,A3,A4,R](fa1: Task[A1], fa2: Task[A2], fa3: Task[A3], fa4: Task[A4])(f: (A1,A2,A3,A4) => R): Task[R] = {
    val fa123 = zip3(fa1, fa2, fa3)
    zipMap2(fa123, fa4) { case ((a1,a2,a3), a4) => f(a1,a2,a3,a4) }
  }

  /** Pairs five [[Task]] instances,
    * applying the given mapping function to the result.
    */
  def zipMap5[A1,A2,A3,A4,A5,R](fa1: Task[A1], fa2: Task[A2], fa3: Task[A3], fa4: Task[A4], fa5: Task[A5])(f: (A1,A2,A3,A4,A5) => R): Task[R] = {
    val fa1234 = zip4(fa1, fa2, fa3, fa4)
    zipMap2(fa1234, fa5) { case ((a1,a2,a3,a4), a5) => f(a1,a2,a3,a4,a5) }
  }

  /** Pairs six [[Task]] instances,
    * applying the given mapping function to the result.
    */
  def zipMap6[A1,A2,A3,A4,A5,A6,R](fa1: Task[A1], fa2: Task[A2], fa3: Task[A3], fa4: Task[A4], fa5: Task[A5], fa6: Task[A6])(f: (A1,A2,A3,A4,A5,A6) => R): Task[R] = {
    val fa12345 = zip5(fa1, fa2, fa3, fa4, fa5)
    zipMap2(fa12345, fa6) { case ((a1,a2,a3,a4,a5), a6) => f(a1,a2,a3,a4,a5,a6) }
  }

  /** A frame index is a number representing the current run-loop
    * cycle. It gets used for automatically forcing asynchronous
    * boundaries, according to the
    * [[monix.execution.schedulers.ExecutionModel ExecutionModel]]
    * injected by the
    * [[monix.execution.Scheduler Scheduler]].
    */
  type FrameIndex = Int

  /** Type alias representing callbacks for
    * [[unsafeCreate asynchronous]] tasks.
    */
  type OnFinish[+A] = (Context, Callback[A]) => Unit

  /** Set of options for customizing the task's behavior.
    *
    * @param autoCancelableRunLoops should be set to `true` in
    *        case you want `flatMap` driven loops to be
    *        auto-cancelable. Defaults to `false`.
    */
  final case class Options(
    autoCancelableRunLoops: Boolean) {

    /** Creates a new set of options from the source, but with
      * the [[autoCancelableRunLoops]] value set to `true`.
      */
    def enableAutoCancelableRunLoops: Options =
      copy(autoCancelableRunLoops = true)

    /** Creates a new set of options from the source, but with
      * the [[autoCancelableRunLoops]] value set to `false`.
      */
    def disableAutoCancelableRunLoops: Options =
      copy(autoCancelableRunLoops = false)
  }

  /** Default [[Options]] to use for [[Task]] evaluation,
    * thus:
    *
    *  - `autoCancelableRunLoops` is `false` by default
    *
    * On top of the JVM the default can be overridden by
    * setting the following system properties:
    *
    *  - `monix.environment.autoCancelableRunLoops`
    *    (`true`, `yes` or `1` for enabling)
    *
    * @see [[Task.Options]]
    */
  val defaultOptions: Options = {
    if (Platform.isJS)
      Options(autoCancelableRunLoops = false)
    else
      Options(
        autoCancelableRunLoops =
          Option(System.getProperty("monix.environment.autoCancelableRunLoops", ""))
            .map(_.toLowerCase)
            .exists(v => v == "yes" || v == "true" || v == "1")
      )
  }

  /** The `Context` under which [[Task]] is supposed to
    * be executed.
    *
    * @param scheduler is the [[monix.execution.Scheduler Scheduler]]
    *        in charge of evaluation on `runAsync`.
    *
    * @param connection is the
    *        [[monix.execution.cancelables.StackedCancelable StackedCancelable]]
    *        that handles the cancellation on `runAsync`
    *
    * @param frameRef is a thread-local counter that keeps track of the current
    *        frame index of the run-loop. The run-loop is supposed to
    *        force an asynchronous boundary upon reaching a certain
    *        threshold, when the task is evaluated with
    *        [[monix.execution.schedulers.ExecutionModel.BatchedExecution]].
    *        And this `frameIndexRef` should be reset whenever a real
    *        asynchronous boundary happens.
    *
    * @param options is a set of options for customizing the task's behavior
    *        upon evaluation.
    */
  final case class Context(
    scheduler: Scheduler,
    connection: StackedCancelable,
    frameRef: ThreadLocal[FrameIndex],
    options: Options) {

    /** Helper that returns the
      * [[monix.execution.schedulers.ExecutionModel ExecutionModel]]
      * specified by the [[scheduler]].
      */
    @inline def executionModel: ExecutionModel =
      scheduler.executionModel

    /** Helper that returns `true` if the current `Task` run-loop
      * should be canceled or `false` otherwise.
      */
    @inline def shouldCancel: Boolean =
      options.autoCancelableRunLoops &&
      connection.isCanceled
  }

  // We always start from 1
  private final val frameStart: FrameIndex = 1

<<<<<<< HEAD
  /** A frame index is a number representing the current run-loop
    * cycle. It gets used for automatically forcing asynchronous
    * boundaries, according to the
    * [[monix.execution.schedulers.ExecutionModel ExecutionModel]]
    * injected by the
    * [[monix.execution.Scheduler Scheduler]].
    */
  type FrameIndex = Int

  /** Type alias representing callbacks for
    * [[unsafeCreate asynchronous]] tasks.
    */
  type OnFinish[+A] = (Context, Callback[A]) => Unit

  /** Set of options for customizing the task's behavior.
    *
    * @param autoCancelableRunLoops should be set to `true` in
    *        case you want `flatMap` driven loops to be
    *        auto-cancelable. Defaults to `false`.
    */
  final case class Options(
    autoCancelableRunLoops: Boolean) {

    /** Creates a new set of options from the source, but with
      * the [[autoCancelableRunLoops]] value set to `true`.
      */
    def enableAutoCancelableRunLoops: Options =
      copy(autoCancelableRunLoops = true)

    /** Creates a new set of options from the source, but with
      * the [[autoCancelableRunLoops]] value set to `false`.
      */
    def disableAutoCancelableRunLoops: Options =
      copy(autoCancelableRunLoops = false)
  }

  /** Default [[Options]] to use for [[Task]] evaluation,
    * thus:
    *
    *  - `autoCancelableRunLoops` is `false` by default
    *
    * On top of the JVM the default can be overridden by
    * setting the following system properties:
    *
    *  - `monix.environment.autoCancelableRunLoops`
    *    (`true`, `yes` or `1` for enabling)
    *
    * @see [[Task.Options]]
    */
  val defaultOptions: Options = {
    if (Platform.isJS)
      Options(autoCancelableRunLoops = false)
    else
      Options(
        autoCancelableRunLoops =
          Option(System.getProperty("monix.environment.autoCancelableRunLoops", ""))
            .map(_.toLowerCase)
            .exists(v => v == "yes" || v == "true" || v == "1")
      )
  }

  /** The `Context` under which [[Task]] is supposed to
    * be executed.
    *
    * @param scheduler is the [[monix.execution.Scheduler Scheduler]]
    *        in charge of evaluation on `runAsync`.
    *
    * @param connection is the
    *        [[monix.execution.cancelables.StackedCancelable StackedCancelable]]
    *        that handles the cancellation on `runAsync`
    *
    * @param frameRef is a thread-local counter that keeps track of the current
    *        frame index of the run-loop. The run-loop is supposed to
    *        force an asynchronous boundary upon reaching a certain
    *        threshold, when the task is evaluated with
    *        [[monix.execution.schedulers.ExecutionModel.BatchedExecution]].
    *        And this `frameIndexRef` should be reset whenever a real
    *        asynchronous boundary happens.
    *
    * @param options is a set of options for customizing the task's behavior
    *        upon evaluation.
    */
  final case class Context(
    scheduler: Scheduler,
    connection: StackedCancelable,
    frameRef: ThreadLocal[FrameIndex],
    options: Options) {

    /** Returns the [[scheduler]] as an `implicit`, making it
      * convenient for importing into a local scope.
      *
      * Example:
      *
      * {{{
      *   import context.implicitScheduler
      * }}}
      */
    implicit def implicitScheduler: Scheduler =
      scheduler

    /** Helper that returns the
      * [[monix.execution.schedulers.ExecutionModel ExecutionModel]]
      * specified by the [[scheduler]].
      */
    @inline def executionModel: ExecutionModel =
      scheduler.executionModel

    /** Helper that returns `true` if the current `Task` run-loop
      * should be canceled or `false` otherwise.
      */
    @inline def shouldCancel: Boolean =
      options.autoCancelableRunLoops &&
      connection.isCanceled
  }

=======
>>>>>>> 0c4601a3
  /** Creates a `ThreadLocal[FrameIndex]` reference to use as
    * the default. The starting frame index should always be `1`.
    */
  private[eval] def startFrameRef(): ThreadLocal[FrameIndex] =
<<<<<<< HEAD
    ThreadLocal(1)

=======
    ThreadLocal(frameStart)
>>>>>>> 0c4601a3

  private case class Delay[A](coeval: Coeval[A]) extends Task[A] {
    override def runAsync(cb: Callback[A])(implicit s: Scheduler): Cancelable = {
      cb.asyncApply(coeval)
      Cancelable.empty
    }

    override def runAsync(implicit s: Scheduler): CancelableFuture[A] =
      coeval.runAttempt match {
        case Coeval.Now(value) => CancelableFuture.successful(value)
        case Coeval.Error(ex) => CancelableFuture.failed(ex)
      }
  }

  /** Constructs a lazy [[Task]] instance whose result will
    * be computed asynchronously.
    *
    * Unsafe to build directly, only use if you know what you're doing.
    * For building `Async` instances safely, see [[create]].
    */
  private final case class Async[+A](onFinish: OnFinish[A]) extends Task[A]

  /** Internal state, the result of [[Task.defer]] */
  private[eval] final case class Suspend[+A](thunk: () => Task[A]) extends Task[A]
  /** Internal [[Task]] state that is the result of applying `flatMap`. */
  private[eval] final case class BindSuspend[A,B](thunk: () => Task[A], f: A => Task[B]) extends Task[B]

  /** Internal [[Task]] state that is the result of applying `flatMap`
    * over an [[Async]] value.
    */
  private[eval] final case class BindAsync[A,B](onFinish: OnFinish[A], f: A => Task[B]) extends Task[B]

  /** Internal [[Task]] state that defers the evaluation of the
    * given [[Task]] and upon execution memoize its result to
    * be available for later evaluations.
    */
  private final class MemoizeSuspend[A](f: () => Task[A]) extends Task[A] {
    private[this] var thunk: () => Task[A] = f
    private[this] val state = Atomic(null : AnyRef)

    def value: Option[Attempt[A]] =
      state.get match {
        case null => None
        case (p: Promise[_], _) =>
          p.asInstanceOf[Promise[A]].future.value match {
            case None => None
            case Some(value) => Some(Attempt.fromTry(value))
          }
        case result: Try[_] =>
          Some(Attempt.fromTry(result.asInstanceOf[Try[A]]))
      }

    override def runAsync(cb: Callback[A])(implicit s: Scheduler): Cancelable =
      state.get match {
        case null =>
          super.runAsync(cb)(s)
        case (p: Promise[_], conn: StackedCancelable) =>
          val f = p.asInstanceOf[Promise[A]].future
          f.onComplete(cb)
          conn
        case result: Try[_] =>
          cb.asyncApply(result.asInstanceOf[Try[A]])
          Cancelable.empty
      }

    override def runAsync(implicit s: Scheduler): CancelableFuture[A] =
      state.get match {
        case null =>
          super.runAsync(s)
        case (p: Promise[_], conn: StackedCancelable) =>
          val f = p.asInstanceOf[Promise[A]].future
          CancelableFuture(f, conn)
        case result: Try[_] =>
          CancelableFuture.fromTry(result.asInstanceOf[Try[A]])
      }

    private def memoizeValue(value: Try[A]): Unit = {
      state.getAndSet(value) match {
        case (p: Promise[_], _) =>
          p.asInstanceOf[Promise[A]].complete(value)
        case _ =>
          () // do nothing
      }

      // GC purposes
      thunk = null
    }

    @tailrec def execute(context: Context, cb: Callback[A], binds: List[Bind], nextFrame: FrameIndex): Boolean = {
<<<<<<< HEAD
      import context.{implicitScheduler => s}

=======
      implicit val s = context.scheduler
>>>>>>> 0c4601a3
      state.get match {
        case null =>
          val p = Promise[A]()

          if (!state.compareAndSet(null, (p, context.connection)))
            execute(context, cb, binds, nextFrame) // retry
          else {
            val underlying = try thunk() catch { case NonFatal(ex) => raiseError(ex) }

            val callback = new Callback[A] {
              def onError(ex: Throwable): Unit = {
                memoizeValue(Failure(ex))
                if (binds.isEmpty) cb.asyncOnError(ex) else
                  // Resuming trampoline with the rest of the binds
                  Task.startTrampolineAsync(raiseError(ex), context, cb, binds)
              }

              def onSuccess(value: A): Unit = {
                memoizeValue(Success(value))
                if (binds.isEmpty) cb.asyncOnSuccess(value) else
                  // Resuming trampoline with the rest of the binds
                  Task.startTrampolineAsync(now(value), context, cb, binds)
              }
            }

            // Asynchronous boundary to prevent stack-overflows!
<<<<<<< HEAD
            s.executeTrampolined {
=======
            s.executeTrampolined { () =>
>>>>>>> 0c4601a3
              runLoop(underlying, context, s.executionModel,
                callback.asInstanceOf[Callback[Any]], Nil,
                nextFrame)
            }

            true
          }

        case (p: Promise[_], mainCancelable: StackedCancelable) =>
          // execution is pending completion
          context.connection push mainCancelable
          p.asInstanceOf[Promise[A]].future.onComplete { r =>
            context.connection.pop()
            Task.internalRestartTrampolineLoop(fromTry(r), context, cb, binds)
          }
          true

        case result: Try[_] =>
          // Race condition happened
          false
      }
    }
  }

  private type Current = Task[Any]
  private type Bind = Any => Task[Any]

  /** Unsafe utility - starts the execution of a Task with a guaranteed
    * asynchronous boundary, by providing
    * the needed [[monix.execution.Scheduler Scheduler]],
    * [[monix.execution.cancelables.StackedCancelable StackedCancelable]]
    * and [[Callback]].
    *
    * DO NOT use directly, as it is UNSAFE to use, unless you know
    * what you're doing. Prefer [[Task.runAsync(cb* Task.runAsync]]
    * and `Task.fork`.
    */
  def unsafeStartAsync[A](source: Task[A], context: Context, cb: Callback[A]): Unit =
    startTrampolineAsync(source, context, cb, Nil)

  /** Unsafe utility - starts the execution of a Task with a guaranteed
    * [[monix.execution.schedulers.TrampolinedRunnable trampolined asynchronous boundary]],
    * by providing the needed [[monix.execution.Scheduler Scheduler]],
    * [[monix.execution.cancelables.StackedCancelable StackedCancelable]]
    * and [[Callback]].
    *
    * DO NOT use directly, as it is UNSAFE to use, unless you know
    * what you're doing. Prefer [[Task.runAsync(cb* Task.runAsync]]
    * and `Task.fork`.
    */
  def unsafeStartTrampolined[A](source: Task[A], context: Context, cb: Callback[A]): Unit =
<<<<<<< HEAD
    context.scheduler.executeTrampolined {
=======
    context.scheduler.executeTrampolined { () =>
>>>>>>> 0c4601a3
      internalRestartTrampolineLoop(source, context, cb, Nil)
    }

  /** Unsafe utility - starts the execution of a Task, by providing
    * the needed [[monix.execution.Scheduler Scheduler]],
    * [[monix.execution.cancelables.StackedCancelable StackedCancelable]]
    * and [[Callback]].
    *
    * DO NOT use directly, as it is UNSAFE to use, unless you know
    * what you're doing. Prefer [[Task.runAsync(cb* Task.runAsync]].
    */
  def unsafeStartNow[A](source: Task[A], context: Context, cb: Callback[A]): Unit =
    internalRestartTrampolineLoop(source, context, cb, Nil)

  /** Internal utility, for forcing an asynchronous boundary in the
    * trampoline loop.
    */
  @inline private def startTrampolineAsync[A](
    source: Task[A],
    context: Context,
    cb: Callback[A],
    binds: List[Bind]): Unit = {

    if (!context.shouldCancel)
<<<<<<< HEAD
      context.scheduler.executeAsyncBatch {
=======
      context.scheduler.executeAsyncBatch { () =>
>>>>>>> 0c4601a3
        // Resetting the frameRef, as a real asynchronous boundary happened
        context.frameRef.reset()
        internalRestartTrampolineLoop(source, context, cb, binds)
      }
  }

  /** Internal utility - the actual trampoline run-loop implementation. */
  @tailrec private def runLoop(
    source: Current,
    context: Context,
    em: ExecutionModel,
    cb: Callback[Any],
    binds: List[Bind],
    frameIndex: FrameIndex): Unit = {

    @inline def executeOnFinish(
      context: Context,
      em: ExecutionModel,
      cb: Callback[Any],
      fs: List[Bind],
      onFinish: OnFinish[Any],
      nextFrame: FrameIndex): Unit = {

      // We are going to resume the frame index from where we were left,
      // but only if no real asynchronous execution happened. So in order
      // to detect asynchronous execution, we are reading a thread-local
      // variable that's going to be reset in case of an thread jump.
      // Obviously this doesn't work for Javascript, but that's OK, as
      // it only means that Javascript can experience more async
      // boundaries and everything is fine for as long as the implementation
      // of `Async` tasks are triggering a `frameRef.reset`.
      context.frameRef.set(nextFrame)

      if (!context.shouldCancel)
        onFinish(context, new Callback[Any] {
          def onSuccess(value: Any): Unit =
            internalRestartTrampolineLoop(now(value), context, cb, fs)
          def onError(ex: Throwable): Unit =
            cb.onError(ex)
        })
    }

    if (frameIndex == 0) {
      // Asynchronous boundary is forced because of the Scheduler's ExecutionModel
      startTrampolineAsync(source, context, cb, binds)
    }
    else source match {
      case Delay(coeval) =>
        val result = coeval.runAttempt
        if (result.isFailure || binds.isEmpty) {
          // We are done and can signal the result!
          context.frameRef.set(em.nextFrameIndex(frameIndex))
          cb(result)
        } else {
          val f = binds.head
          val fa = try f(result.get) catch { case NonFatal(ex) => raiseError(ex) }
          // Next iteration please
          runLoop(fa, context, em, cb, binds.tail, em.nextFrameIndex(frameIndex))
        }

      case Suspend(thunk) =>
        val fa = try thunk() catch { case NonFatal(ex) => raiseError(ex) }
        // Next iteration please
        runLoop(fa, context, em, cb, binds, em.nextFrameIndex(frameIndex))

      case ref: MemoizeSuspend[_] =>
        val nextFrame = em.nextFrameIndex(frameIndex)
        ref.value match {
          case Some(materialized) =>
            runLoop(coeval(materialized), context, em, cb, binds, nextFrame)
          case None =>
            val success = source.asInstanceOf[MemoizeSuspend[Any]]
              .execute(context, cb, binds, nextFrame)
            if (!success) // retry?
              runLoop(source, context, em, cb, binds, nextFrame)
        }

      case BindSuspend(thunk, f) =>
        val fa = try thunk() catch { case NonFatal(ex) => raiseError(ex) }
        runLoop(fa, context, em, cb, f.asInstanceOf[Bind] :: binds,
          em.nextFrameIndex(frameIndex))

      case BindAsync(onFinish, f) =>
        executeOnFinish(context, em, cb, f.asInstanceOf[Bind] :: binds, onFinish,
          em.nextFrameIndex(frameIndex))

      case Async(onFinish) =>
        executeOnFinish(context, em, cb, binds, onFinish,
          em.nextFrameIndex(frameIndex))
    }
  }

  /** Internal utility, starts or resumes evaluation of
    * the run-loop from where it left off.
    *
    * The `frameIndex=1` default value ensures that the
    * first cycle of the trampoline gets executed regardless of
    * the `ExecutionModel`.
    */
  private def internalRestartTrampolineLoop[A](
    source: Task[A],
    context: Context,
    cb: Callback[A],
    binds: List[Bind]): Unit = {

    runLoop(
      source,
      context,
      context.executionModel,
      cb.asInstanceOf[Callback[Any]],
      binds,
      context.frameRef.get())
  }

  /** A run-loop that attempts to complete a
    * [[monix.execution.CancelableFuture CancelableFuture]] synchronously ,
    * falling back to [[internalRestartTrampolineLoop]] and actual asynchronous execution
    * in case of an asynchronous boundary.
    */
<<<<<<< HEAD
  private def startTrampolineForFuture[A](
=======
  private[monix] def startTrampolineForFuture[A](
>>>>>>> 0c4601a3
    source: Task[A],
    context: Context,
    binds: List[Bind]): CancelableFuture[A] = {

    def goAsync(source: Current, context: Context, binds: List[Bind],
      nextFrame: FrameIndex, forceAsync: Boolean): CancelableFuture[Any] = {

      val p = Promise[Any]()
      val cb: Callback[Any] = new Callback[Any] {
        def onSuccess(value: Any): Unit = p.trySuccess(value)
        def onError(ex: Throwable): Unit = p.tryFailure(ex)
      }

      if (forceAsync)
        startTrampolineAsync(source, context, cb, binds)
      else {
        // See the description in runLoop()
        context.frameRef.set(nextFrame)
        internalRestartTrampolineLoop(source, context, cb, binds)
      }

      CancelableFuture(p.future, context.connection)
    }

    @tailrec def loop(
      source: Current,
      context: Context,
      em: ExecutionModel,
      binds: List[Bind],
      frameIndex: Int): CancelableFuture[Any] = {

      if (frameIndex == 0) {
        // Asynchronous boundary is forced
        goAsync(source, context, binds,
          em.nextFrameIndex(frameIndex),
          forceAsync = true)
      }
      else source match {
        case Delay(coeval) =>
          coeval.runAttempt match {
            case Error(ex) =>
              context.frameRef.set(em.nextFrameIndex(frameIndex))
              CancelableFuture.failed(ex)

            case Now(a) =>
              binds match {
                case Nil =>
                  context.frameRef.set(em.nextFrameIndex(frameIndex))
                  CancelableFuture.successful(a)
                case f :: rest =>
                  val fa = try f(a) catch { case NonFatal(ex) => raiseError(ex) }
                  loop(fa, context, em, rest, em.nextFrameIndex(frameIndex))
              }
          }

        case Suspend(thunk) =>
          val fa = try thunk() catch { case NonFatal(ex) => raiseError(ex) }
          loop(fa, context, em, binds,
            em.nextFrameIndex(frameIndex))

        case BindSuspend(thunk, f) =>
          val fa = try thunk() catch { case NonFatal(ex) => raiseError(ex) }
          loop(fa, context, em, f.asInstanceOf[Bind] :: binds,
            em.nextFrameIndex(frameIndex))

        case ref: MemoizeSuspend[_] =>
          val task = ref.asInstanceOf[MemoizeSuspend[A]]
          task.value match {
            case Some(materialized) =>
              loop(coeval(materialized), context, em, binds,
                em.nextFrameIndex(frameIndex))
            case None =>
              goAsync(source, context, binds,
                em.nextFrameIndex(frameIndex),
                forceAsync = false)
          }

        case async =>
          goAsync(async, context, binds,
            em.nextFrameIndex(frameIndex),
            forceAsync = false)
      }
    }

<<<<<<< HEAD
    loop(source, context, context.executionModel, binds, frameIndex = 1)
=======
    loop(source, context, context.executionModel, binds, frameIndex = context.frameRef.get())
>>>>>>> 0c4601a3
      .asInstanceOf[CancelableFuture[A]]
  }

  /** Type-class instances for [[Task]]. */
  implicit val typeClassInstances: TypeClassInstances = new TypeClassInstances
}

private[eval] trait TaskInstances {
  /** Type-class instances for [[Task]] that have
    * nondeterministic effects for [[monix.types.Applicative Applicative]].
    *
    * It can be optionally imported in scope to make `map2` and `ap` to
    * potentially run tasks in parallel.
    */
  implicit val nondeterminism: TypeClassInstances =
    new TypeClassInstances {
      override def ap[A, B](ff: Task[(A) => B])(fa: Task[A]): Task[B] =
        Task.mapBoth(ff,fa)(_(_))
      override def map2[A, B, Z](fa: Task[A], fb: Task[B])(f: (A, B) => Z): Task[Z] =
        Task.mapBoth(fa, fb)(f)
    }

  /** Groups the implementation for the type-classes defined in [[monix.types]]. */
  class TypeClassInstances
    extends Memoizable.Instance[Task]
    with MonadError.Instance[Task,Throwable]
    with Cobind.Instance[Task]
    with MonadRec.Instance[Task] {

    override def pure[A](a: A): Task[A] = Task.now(a)
    override def suspend[A](fa: => Task[A]): Task[A] = Task.defer(fa)
    override def evalOnce[A](a: => A): Task[A] = Task.evalOnce(a)
    override def eval[A](a: => A): Task[A] = Task.eval(a)
    override def memoize[A](fa: Task[A]): Task[A] = fa.memoize
    override val unit: Task[Unit] = Task.now(())

    override def flatMap[A, B](fa: Task[A])(f: (A) => Task[B]): Task[B] =
      fa.flatMap(f)
    override def flatten[A](ffa: Task[Task[A]]): Task[A] =
      ffa.flatten
    override def tailRecM[A, B](a: A)(f: (A) => Task[Either[A, B]]): Task[B] =
      Task.tailRecM(a)(f)
    override def coflatMap[A, B](fa: Task[A])(f: (Task[A]) => B): Task[B] =
      Task.eval(f(fa))
    override def ap[A, B](ff: Task[(A) => B])(fa: Task[A]): Task[B] =
      for (f <- ff; a <- fa) yield f(a)
    override def map2[A, B, Z](fa: Task[A], fb: Task[B])(f: (A, B) => Z): Task[Z] =
      for (a <- fa; b <- fb) yield f(a,b)
    override def map[A, B](fa: Task[A])(f: (A) => B): Task[B] =
      fa.map(f)
    override def raiseError[A](e: Throwable): Task[A] =
      Task.raiseError(e)
    override def onErrorHandle[A](fa: Task[A])(f: (Throwable) => A): Task[A] =
      fa.onErrorHandle(f)
    override def onErrorHandleWith[A](fa: Task[A])(f: (Throwable) => Task[A]): Task[A] =
      fa.onErrorHandleWith(f)
    override def onErrorRecover[A](fa: Task[A])(pf: PartialFunction[Throwable, A]): Task[A] =
      fa.onErrorRecover(pf)
    override def onErrorRecoverWith[A](fa: Task[A])(pf: PartialFunction[Throwable, Task[A]]): Task[A] =
      fa.onErrorRecoverWith(pf)
  }
}<|MERGE_RESOLUTION|>--- conflicted
+++ resolved
@@ -373,21 +373,12 @@
     *
     * The returned `Task` completes when both the source and the task
     * returned by `f` complete.
-<<<<<<< HEAD
     *
     * NOTE: The given function is only called when the task is
     * complete.  However the function does not get called if the task
     * gets canceled.  Cancellation is a process that's concurrent with
     * the execution of a task and hence needs special handling.
     *
-=======
-    *
-    * NOTE: The given function is only called when the task is
-    * complete.  However the function does not get called if the task
-    * gets canceled.  Cancellation is a process that's concurrent with
-    * the execution of a task and hence needs special handling.
-    *
->>>>>>> 0c4601a3
     * See [[doOnCancel]] for specifying a callback to call on
     * canceling a task.
     */
@@ -466,11 +457,7 @@
       case Async(onFinish) =>
         Async { (context, cb) =>
           import context.{scheduler => s}
-<<<<<<< HEAD
-          s.executeTrampolined(onFinish(context, new Callback[A] {
-=======
           s.executeTrampolined(() => onFinish(context, new Callback[A] {
->>>>>>> 0c4601a3
             def onSuccess(value: A): Unit = cb.asyncOnSuccess(Now(value))(s)
             def onError(ex: Throwable): Unit = cb.asyncOnSuccess(Error(ex))(s)
           }))
@@ -480,11 +467,7 @@
         BindAsync[Attempt[Any], Attempt[A]](
           (context, cb) => {
             import context.{scheduler => s}
-<<<<<<< HEAD
-            s.executeTrampolined(onFinish(context, new Callback[Any] {
-=======
             s.executeTrampolined(() => onFinish(context, new Callback[Any] {
->>>>>>> 0c4601a3
               def onSuccess(value: Any): Unit = cb.asyncOnSuccess(Now(value))(s)
               def onError(ex: Throwable): Unit = cb.asyncOnSuccess(Error(ex))(s)
             }))
@@ -726,11 +709,7 @@
   def fork[A](fa: Task[A]): Task[A] =
     Async { (context, cb) =>
       // Asynchronous boundary
-<<<<<<< HEAD
-      import context.implicitScheduler
-=======
       implicit val s = context.scheduler
->>>>>>> 0c4601a3
       Task.unsafeStartAsync(fa, context, Callback.async(cb))
     }
 
@@ -1097,134 +1076,11 @@
   // We always start from 1
   private final val frameStart: FrameIndex = 1
 
-<<<<<<< HEAD
-  /** A frame index is a number representing the current run-loop
-    * cycle. It gets used for automatically forcing asynchronous
-    * boundaries, according to the
-    * [[monix.execution.schedulers.ExecutionModel ExecutionModel]]
-    * injected by the
-    * [[monix.execution.Scheduler Scheduler]].
-    */
-  type FrameIndex = Int
-
-  /** Type alias representing callbacks for
-    * [[unsafeCreate asynchronous]] tasks.
-    */
-  type OnFinish[+A] = (Context, Callback[A]) => Unit
-
-  /** Set of options for customizing the task's behavior.
-    *
-    * @param autoCancelableRunLoops should be set to `true` in
-    *        case you want `flatMap` driven loops to be
-    *        auto-cancelable. Defaults to `false`.
-    */
-  final case class Options(
-    autoCancelableRunLoops: Boolean) {
-
-    /** Creates a new set of options from the source, but with
-      * the [[autoCancelableRunLoops]] value set to `true`.
-      */
-    def enableAutoCancelableRunLoops: Options =
-      copy(autoCancelableRunLoops = true)
-
-    /** Creates a new set of options from the source, but with
-      * the [[autoCancelableRunLoops]] value set to `false`.
-      */
-    def disableAutoCancelableRunLoops: Options =
-      copy(autoCancelableRunLoops = false)
-  }
-
-  /** Default [[Options]] to use for [[Task]] evaluation,
-    * thus:
-    *
-    *  - `autoCancelableRunLoops` is `false` by default
-    *
-    * On top of the JVM the default can be overridden by
-    * setting the following system properties:
-    *
-    *  - `monix.environment.autoCancelableRunLoops`
-    *    (`true`, `yes` or `1` for enabling)
-    *
-    * @see [[Task.Options]]
-    */
-  val defaultOptions: Options = {
-    if (Platform.isJS)
-      Options(autoCancelableRunLoops = false)
-    else
-      Options(
-        autoCancelableRunLoops =
-          Option(System.getProperty("monix.environment.autoCancelableRunLoops", ""))
-            .map(_.toLowerCase)
-            .exists(v => v == "yes" || v == "true" || v == "1")
-      )
-  }
-
-  /** The `Context` under which [[Task]] is supposed to
-    * be executed.
-    *
-    * @param scheduler is the [[monix.execution.Scheduler Scheduler]]
-    *        in charge of evaluation on `runAsync`.
-    *
-    * @param connection is the
-    *        [[monix.execution.cancelables.StackedCancelable StackedCancelable]]
-    *        that handles the cancellation on `runAsync`
-    *
-    * @param frameRef is a thread-local counter that keeps track of the current
-    *        frame index of the run-loop. The run-loop is supposed to
-    *        force an asynchronous boundary upon reaching a certain
-    *        threshold, when the task is evaluated with
-    *        [[monix.execution.schedulers.ExecutionModel.BatchedExecution]].
-    *        And this `frameIndexRef` should be reset whenever a real
-    *        asynchronous boundary happens.
-    *
-    * @param options is a set of options for customizing the task's behavior
-    *        upon evaluation.
-    */
-  final case class Context(
-    scheduler: Scheduler,
-    connection: StackedCancelable,
-    frameRef: ThreadLocal[FrameIndex],
-    options: Options) {
-
-    /** Returns the [[scheduler]] as an `implicit`, making it
-      * convenient for importing into a local scope.
-      *
-      * Example:
-      *
-      * {{{
-      *   import context.implicitScheduler
-      * }}}
-      */
-    implicit def implicitScheduler: Scheduler =
-      scheduler
-
-    /** Helper that returns the
-      * [[monix.execution.schedulers.ExecutionModel ExecutionModel]]
-      * specified by the [[scheduler]].
-      */
-    @inline def executionModel: ExecutionModel =
-      scheduler.executionModel
-
-    /** Helper that returns `true` if the current `Task` run-loop
-      * should be canceled or `false` otherwise.
-      */
-    @inline def shouldCancel: Boolean =
-      options.autoCancelableRunLoops &&
-      connection.isCanceled
-  }
-
-=======
->>>>>>> 0c4601a3
   /** Creates a `ThreadLocal[FrameIndex]` reference to use as
     * the default. The starting frame index should always be `1`.
     */
   private[eval] def startFrameRef(): ThreadLocal[FrameIndex] =
-<<<<<<< HEAD
-    ThreadLocal(1)
-
-=======
     ThreadLocal(frameStart)
->>>>>>> 0c4601a3
 
   private case class Delay[A](coeval: Coeval[A]) extends Task[A] {
     override def runAsync(cb: Callback[A])(implicit s: Scheduler): Cancelable = {
@@ -1314,12 +1170,7 @@
     }
 
     @tailrec def execute(context: Context, cb: Callback[A], binds: List[Bind], nextFrame: FrameIndex): Boolean = {
-<<<<<<< HEAD
-      import context.{implicitScheduler => s}
-
-=======
       implicit val s = context.scheduler
->>>>>>> 0c4601a3
       state.get match {
         case null =>
           val p = Promise[A]()
@@ -1346,11 +1197,7 @@
             }
 
             // Asynchronous boundary to prevent stack-overflows!
-<<<<<<< HEAD
-            s.executeTrampolined {
-=======
             s.executeTrampolined { () =>
->>>>>>> 0c4601a3
               runLoop(underlying, context, s.executionModel,
                 callback.asInstanceOf[Callback[Any]], Nil,
                 nextFrame)
@@ -1402,11 +1249,7 @@
     * and `Task.fork`.
     */
   def unsafeStartTrampolined[A](source: Task[A], context: Context, cb: Callback[A]): Unit =
-<<<<<<< HEAD
-    context.scheduler.executeTrampolined {
-=======
     context.scheduler.executeTrampolined { () =>
->>>>>>> 0c4601a3
       internalRestartTrampolineLoop(source, context, cb, Nil)
     }
 
@@ -1431,11 +1274,7 @@
     binds: List[Bind]): Unit = {
 
     if (!context.shouldCancel)
-<<<<<<< HEAD
-      context.scheduler.executeAsyncBatch {
-=======
       context.scheduler.executeAsyncBatch { () =>
->>>>>>> 0c4601a3
         // Resetting the frameRef, as a real asynchronous boundary happened
         context.frameRef.reset()
         internalRestartTrampolineLoop(source, context, cb, binds)
@@ -1555,11 +1394,7 @@
     * falling back to [[internalRestartTrampolineLoop]] and actual asynchronous execution
     * in case of an asynchronous boundary.
     */
-<<<<<<< HEAD
-  private def startTrampolineForFuture[A](
-=======
   private[monix] def startTrampolineForFuture[A](
->>>>>>> 0c4601a3
     source: Task[A],
     context: Context,
     binds: List[Bind]): CancelableFuture[A] = {
@@ -1644,11 +1479,7 @@
       }
     }
 
-<<<<<<< HEAD
-    loop(source, context, context.executionModel, binds, frameIndex = 1)
-=======
     loop(source, context, context.executionModel, binds, frameIndex = context.frameRef.get())
->>>>>>> 0c4601a3
       .asInstanceOf[CancelableFuture[A]]
   }
 
